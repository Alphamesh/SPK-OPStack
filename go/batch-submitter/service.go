package batchsubmitter

import (
	"context"
	"math/big"
	"sync"
	"time"

	"github.com/ethereum-optimism/optimism/go/batch-submitter/metrics"
	"github.com/ethereum-optimism/optimism/go/batch-submitter/txmgr"
	"github.com/ethereum/go-ethereum/common"
	"github.com/ethereum/go-ethereum/core/types"
	"github.com/ethereum/go-ethereum/ethclient"
	"github.com/ethereum/go-ethereum/log"
)

var (
	// weiToGwei is the conversion rate from wei to gwei.
	weiToGwei = new(big.Float).SetFloat64(1e-18)
)

// Driver is an interface for creating and submitting batch transactions for a
// specific contract.
type Driver interface {
	// Name is an identifier used to prefix logs for a particular service.
	Name() string

	// WalletAddr is the wallet address used to pay for batch transaction
	// fees.
	WalletAddr() common.Address

	// Metrics returns the subservice telemetry object.
	Metrics() *metrics.Metrics

	// GetBatchBlockRange returns the start and end L2 block heights that
	// need to be processed. Note that the end value is *exclusive*,
	// therefore if the returned values are identical nothing needs to be
	// processed.
	GetBatchBlockRange(ctx context.Context) (*big.Int, *big.Int, error)

	// SubmitBatchTx transforms the L2 blocks between start and end into a
	// batch transaction using the given nonce and gasPrice. The final
	// transaction is published and returned to the call.
	SubmitBatchTx(
		ctx context.Context,
		start, end, nonce, gasPrice *big.Int,
	) (*types.Transaction, error)
}

type ServiceConfig struct {
	Context         context.Context
	Driver          Driver
	PollInterval    time.Duration
	L1Client        *ethclient.Client
	TxManagerConfig txmgr.Config
}

type Service struct {
	cfg    ServiceConfig
	ctx    context.Context
	cancel func()

	txMgr   txmgr.TxManager
	metrics *metrics.Metrics

	wg sync.WaitGroup
}

func NewService(cfg ServiceConfig) *Service {
	ctx, cancel := context.WithCancel(cfg.Context)

	txMgr := txmgr.NewSimpleTxManager(
		cfg.Driver.Name(), cfg.TxManagerConfig, cfg.L1Client,
	)

	return &Service{
		cfg:     cfg,
		ctx:     ctx,
		cancel:  cancel,
		txMgr:   txMgr,
		metrics: cfg.Driver.Metrics(),
	}
}

func (s *Service) Start() error {
	s.wg.Add(1)
	go s.eventLoop()
	return nil
}

func (s *Service) Stop() error {
	s.cancel()
	s.wg.Wait()
	return nil
}

func (s *Service) eventLoop() {
	defer s.wg.Done()

	name := s.cfg.Driver.Name()

	for {
		select {
		case <-time.After(s.cfg.PollInterval):
			// Record the submitter's current ETH balance. This is done first in
			// case any of the remaining steps fail, we can at least have an
			// accurate view of the submitter's balance.
			balance, err := s.cfg.L1Client.BalanceAt(
				s.ctx, s.cfg.Driver.WalletAddr(), nil,
			)
			if err != nil {
				log.Error(name+" unable to get current balance", "err", err)
				continue
			}
			s.metrics.ETHBalance.Set(weiToGwei64(balance))

			// Determine the range of L2 blocks that the batch submitter has not
			// processed, and needs to take action on.
			log.Info(name + " fetching current block range")
			start, end, err := s.cfg.Driver.GetBatchBlockRange(s.ctx)
			if err != nil {
				log.Error(name+" unable to get block range", "err", err)
				continue
			}

			// No new updates.
			if start.Cmp(end) == 0 {
				log.Info(name+" no updates", "start", start, "end", end)
				continue
			}
			log.Info(name+" block range", "start", start, "end", end)

			// Query for the submitter's current nonce.
			nonce64, err := s.cfg.L1Client.NonceAt(
				s.ctx, s.cfg.Driver.WalletAddr(), nil,
			)
			if err != nil {
				log.Error(name+" unable to get current nonce",
					"err", err)
				continue
			}
			nonce := new(big.Int).SetUint64(nonce64)

			// Construct the transaction submission clousure that will attempt
			// to send the next transaction at the given nonce and gas price.
			sendTx := func(
				ctx context.Context,
				gasPrice *big.Int,
			) (*types.Transaction, error) {
				log.Info(name+" attempting batch tx", "start", start,
					"end", end, "nonce", nonce,
					"gasPrice", gasPrice)

				tx, err := s.cfg.Driver.SubmitBatchTx(
					ctx, start, end, nonce, gasPrice,
				)
				if err != nil {
					return nil, err
				}

				s.metrics.BatchSizeInBytes.Observe(float64(tx.Size()))

				return tx, nil
			}

			// Wait until one of our submitted transactions confirms. If no
			// receipt is received it's likely our gas price was too low.
<<<<<<< HEAD
			batchConfirmationStart := time.Now()
=======
>>>>>>> 09bd17c4
			receipt, err := s.txMgr.Send(s.ctx, sendTx)
			if err != nil {
				log.Error(name+" unable to publish batch tx",
					"err", err)
				s.metrics.FailedSubmissions.Inc()
				continue
			}

			// The transaction was successfully submitted.
			log.Info(name+" batch tx successfully published",
				"tx_hash", receipt.TxHash)
<<<<<<< HEAD
			batchConfirmationTime := time.Since(batchConfirmationStart) /
				time.Millisecond
			s.metrics.BatchConfirmationTime.Set(float64(batchConfirmationTime))
			s.metrics.BatchesSubmitted.Inc()
			s.metrics.SubmissionGasUsed.Observe(float64(receipt.GasUsed))
=======
			s.metrics.BatchesSubmitted.Inc()
			s.metrics.SubmissionGasUsed.Observe(float64(receipt.GasUsed))
			s.metrics.SubmissionTimestamp.Observe(float64(time.Now().UnixNano() / 1e6))
>>>>>>> 09bd17c4

		case err := <-s.ctx.Done():
			log.Error(name+" service shutting down", "err", err)
			return
		}
	}
}

func weiToGwei64(wei *big.Int) float64 {
	gwei := new(big.Float).SetInt(wei)
	gwei.Mul(gwei, weiToGwei)
	gwei64, _ := gwei.Float64()
	return gwei64
}<|MERGE_RESOLUTION|>--- conflicted
+++ resolved
@@ -165,10 +165,7 @@
 
 			// Wait until one of our submitted transactions confirms. If no
 			// receipt is received it's likely our gas price was too low.
-<<<<<<< HEAD
 			batchConfirmationStart := time.Now()
-=======
->>>>>>> 09bd17c4
 			receipt, err := s.txMgr.Send(s.ctx, sendTx)
 			if err != nil {
 				log.Error(name+" unable to publish batch tx",
@@ -180,17 +177,12 @@
 			// The transaction was successfully submitted.
 			log.Info(name+" batch tx successfully published",
 				"tx_hash", receipt.TxHash)
-<<<<<<< HEAD
 			batchConfirmationTime := time.Since(batchConfirmationStart) /
 				time.Millisecond
 			s.metrics.BatchConfirmationTime.Set(float64(batchConfirmationTime))
 			s.metrics.BatchesSubmitted.Inc()
 			s.metrics.SubmissionGasUsed.Observe(float64(receipt.GasUsed))
-=======
-			s.metrics.BatchesSubmitted.Inc()
-			s.metrics.SubmissionGasUsed.Observe(float64(receipt.GasUsed))
 			s.metrics.SubmissionTimestamp.Observe(float64(time.Now().UnixNano() / 1e6))
->>>>>>> 09bd17c4
 
 		case err := <-s.ctx.Done():
 			log.Error(name+" service shutting down", "err", err)
